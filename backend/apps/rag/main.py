from fastapi import (
    FastAPI,
    Depends,
    HTTPException,
    status,
    UploadFile,
    File,
    Form,
)
from fastapi.middleware.cors import CORSMiddleware
import os, shutil, logging, re

from pathlib import Path
from typing import List, Union, Sequence

from chromadb.utils.batch_utils import create_batches

from langchain_community.document_loaders import (
    WebBaseLoader,
    TextLoader,
    PyPDFLoader,
    CSVLoader,
    BSHTMLLoader,
    Docx2txtLoader,
    UnstructuredEPubLoader,
    UnstructuredWordDocumentLoader,
    UnstructuredMarkdownLoader,
    UnstructuredXMLLoader,
    UnstructuredRSTLoader,
    UnstructuredExcelLoader,
    YoutubeLoader,
)
from langchain.text_splitter import RecursiveCharacterTextSplitter

import validators
import urllib.parse
import socket


from pydantic import BaseModel
from typing import Optional
import mimetypes
import uuid
import json

import sentence_transformers

from apps.web.models.documents import (
    Documents,
    DocumentForm,
    DocumentResponse,
)

from apps.rag.utils import (
    get_model_path,
    get_embedding_function,
    query_doc,
    query_doc_with_hybrid_search,
    query_collection,
    query_collection_with_hybrid_search,
    search_web,
)

from utils.misc import (
    calculate_sha256,
    calculate_sha256_string,
    sanitize_filename,
    extract_folders_after_data_docs,
)
from utils.utils import get_current_user, get_admin_user

from config import (
    SRC_LOG_LEVELS,
    UPLOAD_DIR,
    DOCS_DIR,
    RAG_TOP_K,
    RAG_RELEVANCE_THRESHOLD,
    RAG_EMBEDDING_ENGINE,
    RAG_EMBEDDING_MODEL,
    RAG_EMBEDDING_MODEL_AUTO_UPDATE,
    RAG_EMBEDDING_MODEL_TRUST_REMOTE_CODE,
    ENABLE_RAG_HYBRID_SEARCH,
    ENABLE_RAG_WEB_LOADER_SSL_VERIFICATION,
    RAG_RERANKING_MODEL,
    PDF_EXTRACT_IMAGES,
    RAG_RERANKING_MODEL_AUTO_UPDATE,
    RAG_RERANKING_MODEL_TRUST_REMOTE_CODE,
    RAG_OPENAI_API_BASE_URL,
    RAG_OPENAI_API_KEY,
    DEVICE_TYPE,
    CHROMA_CLIENT,
    CHUNK_SIZE,
    CHUNK_OVERLAP,
    RAG_TEMPLATE,
    ENABLE_RAG_LOCAL_WEB_FETCH,
    YOUTUBE_LOADER_LANGUAGE,
<<<<<<< HEAD
    RAG_WEB_SEARCH_CONCURRENT_REQUESTS,
=======
    AppConfig,
>>>>>>> 233dcb2d
)

from constants import ERROR_MESSAGES

log = logging.getLogger(__name__)
log.setLevel(SRC_LOG_LEVELS["RAG"])

app = FastAPI()

app.state.config = AppConfig()

app.state.config.TOP_K = RAG_TOP_K
app.state.config.RELEVANCE_THRESHOLD = RAG_RELEVANCE_THRESHOLD

app.state.config.ENABLE_RAG_HYBRID_SEARCH = ENABLE_RAG_HYBRID_SEARCH
app.state.config.ENABLE_RAG_WEB_LOADER_SSL_VERIFICATION = (
    ENABLE_RAG_WEB_LOADER_SSL_VERIFICATION
)

app.state.config.CHUNK_SIZE = CHUNK_SIZE
app.state.config.CHUNK_OVERLAP = CHUNK_OVERLAP

app.state.config.RAG_EMBEDDING_ENGINE = RAG_EMBEDDING_ENGINE
app.state.config.RAG_EMBEDDING_MODEL = RAG_EMBEDDING_MODEL
app.state.config.RAG_RERANKING_MODEL = RAG_RERANKING_MODEL
app.state.config.RAG_TEMPLATE = RAG_TEMPLATE


app.state.config.OPENAI_API_BASE_URL = RAG_OPENAI_API_BASE_URL
app.state.config.OPENAI_API_KEY = RAG_OPENAI_API_KEY

app.state.config.PDF_EXTRACT_IMAGES = PDF_EXTRACT_IMAGES


app.state.config.YOUTUBE_LOADER_LANGUAGE = YOUTUBE_LOADER_LANGUAGE
app.state.YOUTUBE_LOADER_TRANSLATION = None


def update_embedding_model(
    embedding_model: str,
    update_model: bool = False,
):
    if embedding_model and app.state.config.RAG_EMBEDDING_ENGINE == "":
        app.state.sentence_transformer_ef = sentence_transformers.SentenceTransformer(
            get_model_path(embedding_model, update_model),
            device=DEVICE_TYPE,
            trust_remote_code=RAG_EMBEDDING_MODEL_TRUST_REMOTE_CODE,
        )
    else:
        app.state.sentence_transformer_ef = None


def update_reranking_model(
    reranking_model: str,
    update_model: bool = False,
):
    if reranking_model:
        app.state.sentence_transformer_rf = sentence_transformers.CrossEncoder(
            get_model_path(reranking_model, update_model),
            device=DEVICE_TYPE,
            trust_remote_code=RAG_RERANKING_MODEL_TRUST_REMOTE_CODE,
        )
    else:
        app.state.sentence_transformer_rf = None


update_embedding_model(
    app.state.config.RAG_EMBEDDING_MODEL,
    RAG_EMBEDDING_MODEL_AUTO_UPDATE,
)

update_reranking_model(
    app.state.config.RAG_RERANKING_MODEL,
    RAG_RERANKING_MODEL_AUTO_UPDATE,
)


app.state.EMBEDDING_FUNCTION = get_embedding_function(
    app.state.config.RAG_EMBEDDING_ENGINE,
    app.state.config.RAG_EMBEDDING_MODEL,
    app.state.sentence_transformer_ef,
    app.state.config.OPENAI_API_KEY,
    app.state.config.OPENAI_API_BASE_URL,
)

origins = ["*"]


app.add_middleware(
    CORSMiddleware,
    allow_origins=origins,
    allow_credentials=True,
    allow_methods=["*"],
    allow_headers=["*"],
)


class CollectionNameForm(BaseModel):
    collection_name: Optional[str] = "test"


class UrlForm(CollectionNameForm):
    url: str


class SearchForm(CollectionNameForm):
    query: str


@app.get("/")
async def get_status():
    return {
        "status": True,
        "chunk_size": app.state.config.CHUNK_SIZE,
        "chunk_overlap": app.state.config.CHUNK_OVERLAP,
        "template": app.state.config.RAG_TEMPLATE,
        "embedding_engine": app.state.config.RAG_EMBEDDING_ENGINE,
        "embedding_model": app.state.config.RAG_EMBEDDING_MODEL,
        "reranking_model": app.state.config.RAG_RERANKING_MODEL,
    }


@app.get("/embedding")
async def get_embedding_config(user=Depends(get_admin_user)):
    return {
        "status": True,
        "embedding_engine": app.state.config.RAG_EMBEDDING_ENGINE,
        "embedding_model": app.state.config.RAG_EMBEDDING_MODEL,
        "openai_config": {
            "url": app.state.config.OPENAI_API_BASE_URL,
            "key": app.state.config.OPENAI_API_KEY,
        },
    }


@app.get("/reranking")
async def get_reraanking_config(user=Depends(get_admin_user)):
    return {
        "status": True,
        "reranking_model": app.state.config.RAG_RERANKING_MODEL,
    }


class OpenAIConfigForm(BaseModel):
    url: str
    key: str


class EmbeddingModelUpdateForm(BaseModel):
    openai_config: Optional[OpenAIConfigForm] = None
    embedding_engine: str
    embedding_model: str


@app.post("/embedding/update")
async def update_embedding_config(
    form_data: EmbeddingModelUpdateForm, user=Depends(get_admin_user)
):
    log.info(
        f"Updating embedding model: {app.state.config.RAG_EMBEDDING_MODEL} to {form_data.embedding_model}"
    )
    try:
        app.state.config.RAG_EMBEDDING_ENGINE = form_data.embedding_engine
        app.state.config.RAG_EMBEDDING_MODEL = form_data.embedding_model

        if app.state.config.RAG_EMBEDDING_ENGINE in ["ollama", "openai"]:
            if form_data.openai_config != None:
                app.state.config.OPENAI_API_BASE_URL = form_data.openai_config.url
                app.state.config.OPENAI_API_KEY = form_data.openai_config.key

        update_embedding_model(app.state.config.RAG_EMBEDDING_MODEL), True

        app.state.EMBEDDING_FUNCTION = get_embedding_function(
            app.state.config.RAG_EMBEDDING_ENGINE,
            app.state.config.RAG_EMBEDDING_MODEL,
            app.state.sentence_transformer_ef,
            app.state.config.OPENAI_API_KEY,
            app.state.config.OPENAI_API_BASE_URL,
        )

        return {
            "status": True,
            "embedding_engine": app.state.config.RAG_EMBEDDING_ENGINE,
            "embedding_model": app.state.config.RAG_EMBEDDING_MODEL,
            "openai_config": {
                "url": app.state.config.OPENAI_API_BASE_URL,
                "key": app.state.config.OPENAI_API_KEY,
            },
        }
    except Exception as e:
        log.exception(f"Problem updating embedding model: {e}")
        raise HTTPException(
            status_code=status.HTTP_500_INTERNAL_SERVER_ERROR,
            detail=ERROR_MESSAGES.DEFAULT(e),
        )


class RerankingModelUpdateForm(BaseModel):
    reranking_model: str


@app.post("/reranking/update")
async def update_reranking_config(
    form_data: RerankingModelUpdateForm, user=Depends(get_admin_user)
):
    log.info(
        f"Updating reranking model: {app.state.config.RAG_RERANKING_MODEL} to {form_data.reranking_model}"
    )
    try:
        app.state.config.RAG_RERANKING_MODEL = form_data.reranking_model

        update_reranking_model(app.state.config.RAG_RERANKING_MODEL), True

        return {
            "status": True,
            "reranking_model": app.state.config.RAG_RERANKING_MODEL,
        }
    except Exception as e:
        log.exception(f"Problem updating reranking model: {e}")
        raise HTTPException(
            status_code=status.HTTP_500_INTERNAL_SERVER_ERROR,
            detail=ERROR_MESSAGES.DEFAULT(e),
        )


@app.get("/config")
async def get_rag_config(user=Depends(get_admin_user)):
    return {
        "status": True,
        "pdf_extract_images": app.state.config.PDF_EXTRACT_IMAGES,
        "chunk": {
            "chunk_size": app.state.config.CHUNK_SIZE,
            "chunk_overlap": app.state.config.CHUNK_OVERLAP,
        },
        "web_loader_ssl_verification": app.state.config.ENABLE_RAG_WEB_LOADER_SSL_VERIFICATION,
        "youtube": {
            "language": app.state.config.YOUTUBE_LOADER_LANGUAGE,
            "translation": app.state.YOUTUBE_LOADER_TRANSLATION,
        },
    }


class ChunkParamUpdateForm(BaseModel):
    chunk_size: int
    chunk_overlap: int


class YoutubeLoaderConfig(BaseModel):
    language: List[str]
    translation: Optional[str] = None


class ConfigUpdateForm(BaseModel):
    pdf_extract_images: Optional[bool] = None
    chunk: Optional[ChunkParamUpdateForm] = None
    web_loader_ssl_verification: Optional[bool] = None
    youtube: Optional[YoutubeLoaderConfig] = None


@app.post("/config/update")
async def update_rag_config(form_data: ConfigUpdateForm, user=Depends(get_admin_user)):
    app.state.config.PDF_EXTRACT_IMAGES = (
        form_data.pdf_extract_images
        if form_data.pdf_extract_images is not None
        else app.state.config.PDF_EXTRACT_IMAGES
    )

    app.state.config.CHUNK_SIZE = (
        form_data.chunk.chunk_size
        if form_data.chunk is not None
        else app.state.config.CHUNK_SIZE
    )

    app.state.config.CHUNK_OVERLAP = (
        form_data.chunk.chunk_overlap
        if form_data.chunk is not None
        else app.state.config.CHUNK_OVERLAP
    )

    app.state.config.ENABLE_RAG_WEB_LOADER_SSL_VERIFICATION = (
        form_data.web_loader_ssl_verification
        if form_data.web_loader_ssl_verification != None
        else app.state.config.ENABLE_RAG_WEB_LOADER_SSL_VERIFICATION
    )

    app.state.config.YOUTUBE_LOADER_LANGUAGE = (
        form_data.youtube.language
        if form_data.youtube is not None
        else app.state.config.YOUTUBE_LOADER_LANGUAGE
    )

    app.state.YOUTUBE_LOADER_TRANSLATION = (
        form_data.youtube.translation
        if form_data.youtube is not None
        else app.state.YOUTUBE_LOADER_TRANSLATION
    )

    return {
        "status": True,
        "pdf_extract_images": app.state.config.PDF_EXTRACT_IMAGES,
        "chunk": {
            "chunk_size": app.state.config.CHUNK_SIZE,
            "chunk_overlap": app.state.config.CHUNK_OVERLAP,
        },
        "web_loader_ssl_verification": app.state.config.ENABLE_RAG_WEB_LOADER_SSL_VERIFICATION,
        "youtube": {
            "language": app.state.config.YOUTUBE_LOADER_LANGUAGE,
            "translation": app.state.YOUTUBE_LOADER_TRANSLATION,
        },
    }


@app.get("/template")
async def get_rag_template(user=Depends(get_current_user)):
    return {
        "status": True,
        "template": app.state.config.RAG_TEMPLATE,
    }


@app.get("/query/settings")
async def get_query_settings(user=Depends(get_admin_user)):
    return {
        "status": True,
        "template": app.state.config.RAG_TEMPLATE,
        "k": app.state.config.TOP_K,
        "r": app.state.config.RELEVANCE_THRESHOLD,
        "hybrid": app.state.config.ENABLE_RAG_HYBRID_SEARCH,
    }


class QuerySettingsForm(BaseModel):
    k: Optional[int] = None
    r: Optional[float] = None
    template: Optional[str] = None
    hybrid: Optional[bool] = None


@app.post("/query/settings/update")
async def update_query_settings(
    form_data: QuerySettingsForm, user=Depends(get_admin_user)
):
    app.state.config.RAG_TEMPLATE = (
        form_data.template if form_data.template else RAG_TEMPLATE,
    )
    app.state.config.TOP_K = form_data.k if form_data.k else 4
    app.state.config.RELEVANCE_THRESHOLD = form_data.r if form_data.r else 0.0
    app.state.config.ENABLE_RAG_HYBRID_SEARCH = (
        form_data.hybrid if form_data.hybrid else False,
    )
    return {
        "status": True,
        "template": app.state.config.RAG_TEMPLATE,
        "k": app.state.config.TOP_K,
        "r": app.state.config.RELEVANCE_THRESHOLD,
        "hybrid": app.state.config.ENABLE_RAG_HYBRID_SEARCH,
    }


class QueryDocForm(BaseModel):
    collection_name: str
    query: str
    k: Optional[int] = None
    r: Optional[float] = None
    hybrid: Optional[bool] = None


@app.post("/query/doc")
def query_doc_handler(
    form_data: QueryDocForm,
    user=Depends(get_current_user),
):
    try:
        if app.state.config.ENABLE_RAG_HYBRID_SEARCH:
            return query_doc_with_hybrid_search(
                collection_name=form_data.collection_name,
                query=form_data.query,
                embedding_function=app.state.EMBEDDING_FUNCTION,
                k=form_data.k if form_data.k else app.state.config.TOP_K,
                reranking_function=app.state.sentence_transformer_rf,
                r=(
                    form_data.r if form_data.r else app.state.config.RELEVANCE_THRESHOLD
                ),
            )
        else:
            return query_doc(
                collection_name=form_data.collection_name,
                query=form_data.query,
                embedding_function=app.state.EMBEDDING_FUNCTION,
                k=form_data.k if form_data.k else app.state.config.TOP_K,
            )
    except Exception as e:
        log.exception(e)
        raise HTTPException(
            status_code=status.HTTP_400_BAD_REQUEST,
            detail=ERROR_MESSAGES.DEFAULT(e),
        )


class QueryCollectionsForm(BaseModel):
    collection_names: List[str]
    query: str
    k: Optional[int] = None
    r: Optional[float] = None
    hybrid: Optional[bool] = None


@app.post("/query/collection")
def query_collection_handler(
    form_data: QueryCollectionsForm,
    user=Depends(get_current_user),
):
    try:
        if app.state.config.ENABLE_RAG_HYBRID_SEARCH:
            return query_collection_with_hybrid_search(
                collection_names=form_data.collection_names,
                query=form_data.query,
                embedding_function=app.state.EMBEDDING_FUNCTION,
                k=form_data.k if form_data.k else app.state.config.TOP_K,
                reranking_function=app.state.sentence_transformer_rf,
                r=(
                    form_data.r if form_data.r else app.state.config.RELEVANCE_THRESHOLD
                ),
            )
        else:
            return query_collection(
                collection_names=form_data.collection_names,
                query=form_data.query,
                embedding_function=app.state.EMBEDDING_FUNCTION,
                k=form_data.k if form_data.k else app.state.config.TOP_K,
            )

    except Exception as e:
        log.exception(e)
        raise HTTPException(
            status_code=status.HTTP_400_BAD_REQUEST,
            detail=ERROR_MESSAGES.DEFAULT(e),
        )


@app.post("/youtube")
def store_youtube_video(form_data: UrlForm, user=Depends(get_current_user)):
    try:
        loader = YoutubeLoader.from_youtube_url(
            form_data.url,
            add_video_info=True,
            language=app.state.config.YOUTUBE_LOADER_LANGUAGE,
            translation=app.state.YOUTUBE_LOADER_TRANSLATION,
        )
        data = loader.load()

        collection_name = form_data.collection_name
        if collection_name == "":
            collection_name = calculate_sha256_string(form_data.url)[:63]

        store_data_in_vector_db(data, collection_name, overwrite=True)
        return {
            "status": True,
            "collection_name": collection_name,
            "filename": form_data.url,
        }
    except Exception as e:
        log.exception(e)
        raise HTTPException(
            status_code=status.HTTP_400_BAD_REQUEST,
            detail=ERROR_MESSAGES.DEFAULT(e),
        )


@app.post("/web")
def store_web(form_data: UrlForm, user=Depends(get_current_user)):
    # "https://www.gutenberg.org/files/1727/1727-h/1727-h.htm"
    try:
        loader = get_web_loader(
            form_data.url,
            verify_ssl=app.state.config.ENABLE_RAG_WEB_LOADER_SSL_VERIFICATION,
        )
        data = loader.load()

        collection_name = form_data.collection_name
        if collection_name == "":
            collection_name = calculate_sha256_string(form_data.url)[:63]

        store_data_in_vector_db(data, collection_name, overwrite=True)
        return {
            "status": True,
            "collection_name": collection_name,
            "filename": form_data.url,
        }
    except Exception as e:
        log.exception(e)
        raise HTTPException(
            status_code=status.HTTP_400_BAD_REQUEST,
            detail=ERROR_MESSAGES.DEFAULT(e),
        )


def get_web_loader(url: Union[str, Sequence[str]], verify_ssl: bool = True):
    # Check if the URL is valid
    if not validate_url(url):
        raise ValueError(ERROR_MESSAGES.INVALID_URL)
    return WebBaseLoader(
        url,
        verify_ssl=verify_ssl,
        requests_per_second=RAG_WEB_SEARCH_CONCURRENT_REQUESTS,
        continue_on_failure=True,
    )


def validate_url(url: Union[str, Sequence[str]]):
    if isinstance(url, str):
        if isinstance(validators.url(url), validators.ValidationError):
            raise ValueError(ERROR_MESSAGES.INVALID_URL)
        if not ENABLE_RAG_LOCAL_WEB_FETCH:
            # Local web fetch is disabled, filter out any URLs that resolve to private IP addresses
            parsed_url = urllib.parse.urlparse(url)
            # Get IPv4 and IPv6 addresses
            ipv4_addresses, ipv6_addresses = resolve_hostname(parsed_url.hostname)
            # Check if any of the resolved addresses are private
            # This is technically still vulnerable to DNS rebinding attacks, as we don't control WebBaseLoader
            for ip in ipv4_addresses:
                if validators.ipv4(ip, private=True):
                    raise ValueError(ERROR_MESSAGES.INVALID_URL)
            for ip in ipv6_addresses:
                if validators.ipv6(ip, private=True):
                    raise ValueError(ERROR_MESSAGES.INVALID_URL)
        return True
    elif isinstance(url, Sequence):
        return all(validate_url(u) for u in url)
    else:
        return False


def resolve_hostname(hostname):
    # Get address information
    addr_info = socket.getaddrinfo(hostname, None)

    # Extract IP addresses from address information
    ipv4_addresses = [info[4][0] for info in addr_info if info[0] == socket.AF_INET]
    ipv6_addresses = [info[4][0] for info in addr_info if info[0] == socket.AF_INET6]

    return ipv4_addresses, ipv6_addresses


@app.post("/websearch")
def store_websearch(form_data: SearchForm, user=Depends(get_current_user)):
    try:
        try:
            web_results = search_web(form_data.query)
        except Exception as e:
            log.exception(e)
            raise HTTPException(
                status_code=status.HTTP_400_BAD_REQUEST,
                detail=ERROR_MESSAGES.WEB_SEARCH_ERROR,
            )
        urls = [result.link for result in web_results]
        loader = get_web_loader(urls)
        data = loader.aload()

        collection_name = form_data.collection_name
        if collection_name == "":
            collection_name = calculate_sha256_string(form_data.query)[:63]

        store_data_in_vector_db(data, collection_name, overwrite=True)
        return {
            "status": True,
            "collection_name": collection_name,
            "filenames": urls,
        }
    except Exception as e:
        log.exception(e)
        raise HTTPException(
            status_code=status.HTTP_400_BAD_REQUEST,
            detail=ERROR_MESSAGES.DEFAULT(e),
        )


def store_data_in_vector_db(data, collection_name, overwrite: bool = False) -> bool:

    text_splitter = RecursiveCharacterTextSplitter(
        chunk_size=app.state.config.CHUNK_SIZE,
        chunk_overlap=app.state.config.CHUNK_OVERLAP,
        add_start_index=True,
    )

    docs = text_splitter.split_documents(data)

    if len(docs) > 0:
        log.info(f"store_data_in_vector_db {docs}")
        return store_docs_in_vector_db(docs, collection_name, overwrite), None
    else:
        raise ValueError(ERROR_MESSAGES.EMPTY_CONTENT)


def store_text_in_vector_db(
    text, metadata, collection_name, overwrite: bool = False
) -> bool:
    text_splitter = RecursiveCharacterTextSplitter(
        chunk_size=app.state.config.CHUNK_SIZE,
        chunk_overlap=app.state.config.CHUNK_OVERLAP,
        add_start_index=True,
    )
    docs = text_splitter.create_documents([text], metadatas=[metadata])
    return store_docs_in_vector_db(docs, collection_name, overwrite)


def store_docs_in_vector_db(docs, collection_name, overwrite: bool = False) -> bool:
    log.info(f"store_docs_in_vector_db {docs} {collection_name}")

    texts = [doc.page_content for doc in docs]
    metadatas = [doc.metadata for doc in docs]

    try:
        if overwrite:
            for collection in CHROMA_CLIENT.list_collections():
                if collection_name == collection.name:
                    log.info(f"deleting existing collection {collection_name}")
                    CHROMA_CLIENT.delete_collection(name=collection_name)

        collection = CHROMA_CLIENT.create_collection(name=collection_name)

        embedding_func = get_embedding_function(
            app.state.config.RAG_EMBEDDING_ENGINE,
            app.state.config.RAG_EMBEDDING_MODEL,
            app.state.sentence_transformer_ef,
            app.state.config.OPENAI_API_KEY,
            app.state.config.OPENAI_API_BASE_URL,
        )

        embedding_texts = list(map(lambda x: x.replace("\n", " "), texts))
        embeddings = embedding_func(embedding_texts)

        for batch in create_batches(
            api=CHROMA_CLIENT,
            ids=[str(uuid.uuid4()) for _ in texts],
            metadatas=metadatas,
            embeddings=embeddings,
            documents=texts,
        ):
            collection.add(*batch)

        return True
    except Exception as e:
        log.exception(e)
        if e.__class__.__name__ == "UniqueConstraintError":
            return True

        return False


def get_loader(filename: str, file_content_type: str, file_path: str):
    file_ext = filename.split(".")[-1].lower()
    known_type = True

    known_source_ext = [
        "go",
        "py",
        "java",
        "sh",
        "bat",
        "ps1",
        "cmd",
        "js",
        "ts",
        "css",
        "cpp",
        "hpp",
        "h",
        "c",
        "cs",
        "sql",
        "log",
        "ini",
        "pl",
        "pm",
        "r",
        "dart",
        "dockerfile",
        "env",
        "php",
        "hs",
        "hsc",
        "lua",
        "nginxconf",
        "conf",
        "m",
        "mm",
        "plsql",
        "perl",
        "rb",
        "rs",
        "db2",
        "scala",
        "bash",
        "swift",
        "vue",
        "svelte",
    ]

    if file_ext == "pdf":
        loader = PyPDFLoader(
            file_path, extract_images=app.state.config.PDF_EXTRACT_IMAGES
        )
    elif file_ext == "csv":
        loader = CSVLoader(file_path)
    elif file_ext == "rst":
        loader = UnstructuredRSTLoader(file_path, mode="elements")
    elif file_ext == "xml":
        loader = UnstructuredXMLLoader(file_path)
    elif file_ext in ["htm", "html"]:
        loader = BSHTMLLoader(file_path, open_encoding="unicode_escape")
    elif file_ext == "md":
        loader = UnstructuredMarkdownLoader(file_path)
    elif file_content_type == "application/epub+zip":
        loader = UnstructuredEPubLoader(file_path)
    elif (
        file_content_type
        == "application/vnd.openxmlformats-officedocument.wordprocessingml.document"
        or file_ext in ["doc", "docx"]
    ):
        loader = Docx2txtLoader(file_path)
    elif file_content_type in [
        "application/vnd.ms-excel",
        "application/vnd.openxmlformats-officedocument.spreadsheetml.sheet",
    ] or file_ext in ["xls", "xlsx"]:
        loader = UnstructuredExcelLoader(file_path)
    elif file_ext in known_source_ext or (
        file_content_type and file_content_type.find("text/") >= 0
    ):
        loader = TextLoader(file_path, autodetect_encoding=True)
    else:
        loader = TextLoader(file_path, autodetect_encoding=True)
        known_type = False

    return loader, known_type


@app.post("/doc")
def store_doc(
    collection_name: Optional[str] = Form(None),
    file: UploadFile = File(...),
    user=Depends(get_current_user),
):
    # "https://www.gutenberg.org/files/1727/1727-h/1727-h.htm"

    log.info(f"file.content_type: {file.content_type}")
    try:
        unsanitized_filename = file.filename
        filename = os.path.basename(unsanitized_filename)

        file_path = f"{UPLOAD_DIR}/{filename}"

        contents = file.file.read()
        with open(file_path, "wb") as f:
            f.write(contents)
            f.close()

        f = open(file_path, "rb")
        if collection_name == None:
            collection_name = calculate_sha256(f)[:63]
        f.close()

        loader, known_type = get_loader(filename, file.content_type, file_path)
        data = loader.load()

        try:
            result = store_data_in_vector_db(data, collection_name)

            if result:
                return {
                    "status": True,
                    "collection_name": collection_name,
                    "filename": filename,
                    "known_type": known_type,
                }
        except Exception as e:
            raise HTTPException(
                status_code=status.HTTP_500_INTERNAL_SERVER_ERROR,
                detail=e,
            )
    except Exception as e:
        log.exception(e)
        if "No pandoc was found" in str(e):
            raise HTTPException(
                status_code=status.HTTP_400_BAD_REQUEST,
                detail=ERROR_MESSAGES.PANDOC_NOT_INSTALLED,
            )
        else:
            raise HTTPException(
                status_code=status.HTTP_400_BAD_REQUEST,
                detail=ERROR_MESSAGES.DEFAULT(e),
            )


class TextRAGForm(BaseModel):
    name: str
    content: str
    collection_name: Optional[str] = None


@app.post("/text")
def store_text(
    form_data: TextRAGForm,
    user=Depends(get_current_user),
):

    collection_name = form_data.collection_name
    if collection_name == None:
        collection_name = calculate_sha256_string(form_data.content)

    result = store_text_in_vector_db(
        form_data.content,
        metadata={"name": form_data.name, "created_by": user.id},
        collection_name=collection_name,
    )

    if result:
        return {"status": True, "collection_name": collection_name}
    else:
        raise HTTPException(
            status_code=status.HTTP_500_INTERNAL_SERVER_ERROR,
            detail=ERROR_MESSAGES.DEFAULT(),
        )


@app.get("/scan")
def scan_docs_dir(user=Depends(get_admin_user)):
    for path in Path(DOCS_DIR).rglob("./**/*"):
        try:
            if path.is_file() and not path.name.startswith("."):
                tags = extract_folders_after_data_docs(path)
                filename = path.name
                file_content_type = mimetypes.guess_type(path)

                f = open(path, "rb")
                collection_name = calculate_sha256(f)[:63]
                f.close()

                loader, known_type = get_loader(
                    filename, file_content_type[0], str(path)
                )
                data = loader.load()

                try:
                    result = store_data_in_vector_db(data, collection_name)

                    if result:
                        sanitized_filename = sanitize_filename(filename)
                        doc = Documents.get_doc_by_name(sanitized_filename)

                        if doc == None:
                            doc = Documents.insert_new_doc(
                                user.id,
                                DocumentForm(
                                    **{
                                        "name": sanitized_filename,
                                        "title": filename,
                                        "collection_name": collection_name,
                                        "filename": filename,
                                        "content": (
                                            json.dumps(
                                                {
                                                    "tags": list(
                                                        map(
                                                            lambda name: {"name": name},
                                                            tags,
                                                        )
                                                    )
                                                }
                                            )
                                            if len(tags)
                                            else "{}"
                                        ),
                                    }
                                ),
                            )
                except Exception as e:
                    log.exception(e)
                    pass

        except Exception as e:
            log.exception(e)

    return True


@app.get("/reset/db")
def reset_vector_db(user=Depends(get_admin_user)):
    CHROMA_CLIENT.reset()


@app.get("/reset")
def reset(user=Depends(get_admin_user)) -> bool:
    folder = f"{UPLOAD_DIR}"
    for filename in os.listdir(folder):
        file_path = os.path.join(folder, filename)
        try:
            if os.path.isfile(file_path) or os.path.islink(file_path):
                os.unlink(file_path)
            elif os.path.isdir(file_path):
                shutil.rmtree(file_path)
        except Exception as e:
            log.error("Failed to delete %s. Reason: %s" % (file_path, e))

    try:
        CHROMA_CLIENT.reset()
    except Exception as e:
        log.exception(e)

    return True<|MERGE_RESOLUTION|>--- conflicted
+++ resolved
@@ -94,11 +94,8 @@
     RAG_TEMPLATE,
     ENABLE_RAG_LOCAL_WEB_FETCH,
     YOUTUBE_LOADER_LANGUAGE,
-<<<<<<< HEAD
     RAG_WEB_SEARCH_CONCURRENT_REQUESTS,
-=======
     AppConfig,
->>>>>>> 233dcb2d
 )
 
 from constants import ERROR_MESSAGES
