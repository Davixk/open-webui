{
	"'s', 'm', 'h', 'd', 'w' or '-1' for no expiration.": "'s', 'm', 'h', 'd', 'w' veya süresiz için '-1'.",
	"(Beta)": "(Beta)",
	"(e.g. `sh webui.sh --api`)": "(örn. `sh webui.sh --api`)",
	"(latest)": "(en son)",
	"{{ models }}": "{{ models }}",
	"{{ owner }}: You cannot delete a base model": "{{ owner }}: Temel modeli silemezsiniz",
	"{{modelName}} is thinking...": "{{modelName}} düşünüyor...",
	"{{user}}'s Chats": "{{user}} Sohbetleri",
	"{{webUIName}} Backend Required": "{{webUIName}} Arkayüz Gerekli",
	"A task model is used when performing tasks such as generating titles for chats and web search queries": "Bir görev modeli, sohbetler ve web arama sorguları için başlık oluşturma gibi görevleri yerine getirirken kullanılır",
	"a user": "bir kullanıcı",
	"About": "Hakkında",
	"Account": "Hesap",
	"Account Activation Pending": "",
	"Accurate information": "Doğru bilgi",
	"Active Users": "",
	"Add": "Ekle",
	"Add a model id": "Model id ekle",
	"Add a short description about what this model does": "Bu modelin ne yaptığı hakkında kısa bir açıklama ekle",
	"Add a short title for this prompt": "Bu prompt için kısa bir başlık ekleyin",
	"Add a tag": "Bir etiket ekleyin",
	"Add custom prompt": "Özel prompt ekle",
	"Add Docs": "Dökümanlar Ekle",
	"Add Files": "Dosyalar Ekle",
	"Add Memory": "Bellek Ekle",
	"Add message": "Mesaj ekle",
	"Add Model": "Model Ekle",
	"Add Tags": "Etiketler ekle",
	"Add User": "Kullanıcı Ekle",
	"Adjusting these settings will apply changes universally to all users.": "Bu ayarları ayarlamak değişiklikleri tüm kullanıcılara evrensel olarak uygular.",
	"admin": "yönetici",
	"Admin": "",
	"Admin Panel": "Yönetici Paneli",
	"Admin Settings": "Yönetici Ayarları",
	"Admins have access to all tools at all times; users need tools assigned per model in the workspace.": "",
	"Advanced Parameters": "Gelişmiş Parametreler",
	"Advanced Params": "Gelişmiş Parametreler",
	"all": "tümü",
	"All Documents": "Tüm Belgeler",
	"All Users": "Tüm Kullanıcılar",
	"Allow": "İzin ver",
	"Allow Chat Deletion": "Sohbet Silmeye İzin Ver",
	"Allow non-local voices": "Yerel olmayan seslere izin verin",
	"Allow User Location": "",
	"alphanumeric characters and hyphens": "alfanumerik karakterler ve tireler",
	"Already have an account?": "Zaten bir hesabınız mı var?",
	"an assistant": "bir asistan",
	"and": "ve",
	"and create a new shared link.": "ve yeni bir paylaşılan bağlantı oluşturun.",
	"API Base URL": "API Temel URL",
	"API Key": "API Anahtarı",
	"API Key created.": "API Anahtarı oluşturuldu.",
	"API keys": "API anahtarları",
	"April": "Nisan",
	"Archive": "Arşiv",
	"Archive All Chats": "Tüm Sohbetleri Arşivle",
	"Archived Chats": "Arşivlenmiş Sohbetler",
	"are allowed - Activate this command by typing": "izin verilir - Bu komutu yazarak etkinleştirin",
	"Are you sure?": "Emin misiniz?",
	"Attach file": "Dosya ekle",
	"Attention to detail": "Ayrıntılara dikkat",
	"Audio": "Ses",
	"August": "Ağustos",
	"Auto-playback response": "Yanıtı otomatik oynatma",
	"AUTOMATIC1111 Base URL": "AUTOMATIC1111 Temel URL",
	"AUTOMATIC1111 Base URL is required.": "AUTOMATIC1111 Temel URL gereklidir.",
	"available!": "mevcut!",
	"Back": "Geri",
	"Bad Response": "Kötü Yanıt",
	"Banners": "Afişler",
	"Base Model (From)": "Temel Model ('den)",
	"Batch Size (num_batch)": "",
	"before": "önce",
	"Being lazy": "Tembelleşiyor",
	"Brave Search API Key": "Brave Search API Anahtarı",
	"Bypass SSL verification for Websites": "Web Siteleri için SSL doğrulamasını atlayın",
	"Call": "",
	"Call feature is not supported when using Web STT engine": "",
	"Camera": "",
	"Cancel": "İptal",
	"Capabilities": "Yetenekler",
	"Change Password": "Parola Değiştir",
	"Chat": "Sohbet",
	"Chat Background Image": "",
	"Chat Bubble UI": "Sohbet Balonu UI",
	"Chat direction": "Sohbet Yönü",
	"Chat History": "Sohbet Geçmişi",
	"Chat History is off for this browser.": "Bu tarayıcı için sohbet geçmişi kapalı.",
	"Chats": "Sohbetler",
	"Check Again": "Tekrar Kontrol Et",
	"Check for updates": "Güncellemeleri kontrol et",
	"Checking for updates...": "Güncellemeler kontrol ediliyor...",
	"Choose a model before saving...": "Kaydetmeden önce bir model seçin...",
	"Chunk Overlap": "Chunk Çakışması",
	"Chunk Params": "Chunk Parametreleri",
	"Chunk Size": "Chunk Boyutu",
	"Citation": "Alıntı",
	"Clear memory": "",
	"Click here for help.": "Yardım için buraya tıklayın.",
	"Click here to": "Şunu yapmak için buraya tıklayın:",
	"Click here to download user import template file.": "",
	"Click here to select": "Seçmek için buraya tıklayın",
	"Click here to select a csv file.": "Bir CSV dosyası seçmek için buraya tıklayın.",
	"Click here to select a py file.": "",
	"Click here to select documents.": "Belgeleri seçmek için buraya tıklayın.",
	"click here.": "buraya tıklayın.",
	"Click on the user role button to change a user's role.": "Bir kullanıcının rolünü değiştirmek için kullanıcı rolü düğmesine tıklayın.",
	"Clone": "Klon",
	"Close": "Kapat",
	"Collection": "Koleksiyon",
	"ComfyUI": "ComfyUI",
	"ComfyUI Base URL": "ComfyUI Temel URL",
	"ComfyUI Base URL is required.": "ComfyUI Temel URL gerekli.",
	"Command": "Komut",
	"Concurrent Requests": "Eşzamanlı İstekler",
	"Confirm": "",
	"Confirm Password": "Parolayı Onayla",
	"Confirm your action": "",
	"Connections": "Bağlantılar",
	"Contact Admin for WebUI Access": "",
	"Content": "İçerik",
	"Context Length": "Bağlam Uzunluğu",
	"Continue Response": "Yanıta Devam Et",
	"Continue with {{provider}}": "",
	"Copied shared chat URL to clipboard!": "Paylaşılan sohbet URL'si panoya kopyalandı!",
	"Copy": "Kopyala",
	"Copy last code block": "Son kod bloğunu kopyala",
	"Copy last response": "Son yanıtı kopyala",
	"Copy Link": "Bağlantıyı Kopyala",
	"Copying to clipboard was successful!": "Panoya kopyalama başarılı!",
	"Create a model": "Bir model oluştur",
	"Create Account": "Hesap Oluştur",
	"Create new key": "Yeni anahtar oluştur",
	"Create new secret key": "Yeni gizli anahtar oluştur",
	"Created at": "Oluşturulma tarihi",
	"Created At": "Şu Tarihte Oluşturuldu:",
	"Created by": "",
	"CSV Import": "",
	"Current Model": "Mevcut Model",
	"Current Password": "Mevcut Parola",
	"Custom": "Özel",
	"Customize models for a specific purpose": "Modelleri belirli amaçlar için özelleştir",
	"Dark": "Koyu",
	"Dashboard": "",
	"Database": "Veritabanı",
	"December": "Aralık",
	"Default": "Varsayılan",
	"Default (Automatic1111)": "Varsayılan (Automatic1111)",
	"Default (SentenceTransformers)": "Varsayılan (SentenceTransformers)",
	"Default Model": "Varsayılan Model",
	"Default model updated": "Varsayılan model güncellendi",
	"Default Prompt Suggestions": "Varsayılan Prompt Önerileri",
	"Default User Role": "Varsayılan Kullanıcı Rolü",
	"delete": "sil",
	"Delete": "Sil",
	"Delete a model": "Bir modeli sil",
	"Delete All Chats": "Tüm Sohbetleri Sil",
	"Delete chat": "Sohbeti sil",
	"Delete Chat": "Sohbeti Sil",
	"Delete chat?": "",
	"delete this link": "bu bağlantıyı sil",
	"Delete User": "Kullanıcıyı Sil",
	"Deleted {{deleteModelTag}}": "{{deleteModelTag}} silindi",
	"Deleted {{name}}": "{{name}} silindi",
	"Description": "Açıklama",
	"Didn't fully follow instructions": "Talimatları tam olarak takip etmedi",
	"Discover a model": "Bir model keşfedin",
	"Discover a prompt": "Bir prompt keşfedin",
	"Discover, download, and explore custom prompts": "Özel promptları keşfedin, indirin ve inceleyin",
	"Discover, download, and explore model presets": "Model ön ayarlarını keşfedin, indirin ve inceleyin",
	"Dismissible": "",
	"Display Emoji in Call": "",
	"Display the username instead of You in the Chat": "Sohbet'te Siz yerine kullanıcı adını göster",
	"Document": "Belge",
	"Document Settings": "Belge Ayarları",
	"Documentation": "",
	"Documents": "Belgeler",
	"does not make any external connections, and your data stays securely on your locally hosted server.": "herhangi bir harici bağlantı yapmaz ve verileriniz güvenli bir şekilde yerel olarak barındırılan sunucunuzda kalır.",
	"Don't Allow": "İzin Verme",
	"Don't have an account?": "Hesabınız yok mu?",
	"Don't like the style": "Tarzını beğenmedim",
	"Download": "İndir",
	"Download canceled": "İndirme iptal edildi",
	"Download Database": "Veritabanını İndir",
	"Drop any files here to add to the conversation": "Sohbete eklemek istediğiniz dosyaları buraya bırakın",
	"e.g. '30s','10m'. Valid time units are 's', 'm', 'h'.": "örn. '30s', '10m'. Geçerli zaman birimleri 's', 'm', 'h'.",
	"Edit": "Düzenle",
	"Edit Doc": "Belgeyi Düzenle",
	"Edit Memory": "",
	"Edit User": "Kullanıcıyı Düzenle",
	"Email": "E-posta",
	"Embedding Batch Size": "Gömme Yığın Boyutu",
	"Embedding Model": "Gömme Modeli",
	"Embedding Model Engine": "Gömme Modeli Motoru",
	"Embedding model set to \"{{embedding_model}}\"": "Gömme modeli \"{{embedding_model}}\" olarak ayarlandı",
	"Enable Chat History": "Sohbet Geçmişini Etkinleştir",
	"Enable Community Sharing": "Topluluk Paylaşımını Etkinleştir",
	"Enable New Sign Ups": "Yeni Kayıtları Etkinleştir",
	"Enable Web Search": "Web Aramasını Etkinleştir",
	"Ensure your CSV file includes 4 columns in this order: Name, Email, Password, Role.": "CSV dosyanızın şu sırayla 4 sütun içerdiğinden emin olun: İsim, E-posta, Şifre, Rol.",
	"Enter {{role}} message here": "Buraya {{role}} mesajını girin",
	"Enter a detail about yourself for your LLMs to recall": "LLM'lerinizin hatırlaması için kendiniz hakkında bir bilgi girin",
	"Enter Brave Search API Key": "Brave Search API Anahtarını Girin",
	"Enter Chunk Overlap": "Chunk Örtüşmesini Girin",
	"Enter Chunk Size": "Chunk Boyutunu Girin",
	"Enter Github Raw URL": "Github Raw URL'sini girin",
	"Enter Google PSE API Key": "Google PSE API Anahtarını Girin",
	"Enter Google PSE Engine Id": "Google PSE Engine Id'sini Girin",
	"Enter Image Size (e.g. 512x512)": "Görüntü Boyutunu Girin (örn. 512x512)",
	"Enter language codes": "Dil kodlarını girin",
	"Enter model tag (e.g. {{modelTag}})": "Model etiketini girin (örn. {{modelTag}})",
	"Enter Number of Steps (e.g. 50)": "Adım Sayısını Girin (örn. 50)",
	"Enter Score": "Skoru Girin",
	"Enter Searxng Query URL": "Searxng Sorgu URL'sini girin",
	"Enter Serper API Key": "Serper API Anahtarını Girin",
	"Enter Serply API Key": "",
	"Enter Serpstack API Key": "Serpstack API Anahtarını Girin",
	"Enter stop sequence": "Durdurma dizisini girin",
	"Enter Tavily API Key": "",
	"Enter Top K": "Top K'yı girin",
	"Enter URL (e.g. http://127.0.0.1:7860/)": "URL'yi Girin (örn. http://127.0.0.1:7860/)",
	"Enter URL (e.g. http://localhost:11434)": "URL'yi Girin (e.g. http://localhost:11434)",
	"Enter Your Email": "E-postanızı Girin",
	"Enter Your Full Name": "Tam Adınızı Girin",
	"Enter Your Password": "Parolanızı Girin",
	"Enter Your Role": "Rolünüzü Girin",
	"Error": "Hata",
	"Experimental": "Deneysel",
	"Export": "Dışa Aktar",
	"Export All Chats (All Users)": "Tüm Sohbetleri Dışa Aktar (Tüm Kullanıcılar)",
	"Export chat (.json)": "Sohbeti dışa aktar (.json)",
	"Export Chats": "Sohbetleri Dışa Aktar",
	"Export Documents Mapping": "Belge Eşlemesini Dışa Aktar",
	"Export Functions": "",
	"Export Models": "Modelleri Dışa Aktar",
	"Export Prompts": "Promptları Dışa Aktar",
	"Export Tools": "",
	"External Models": "",
	"Failed to create API Key.": "API Anahtarı oluşturulamadı.",
	"Failed to read clipboard contents": "Pano içeriği okunamadı",
	"Failed to update settings": "",
	"February": "Şubat",
	"Feel free to add specific details": "Spesifik ayrıntılar eklemekten çekinmeyin",
	"File": "",
	"File Mode": "Dosya Modu",
	"File not found.": "Dosya bulunamadı.",
	"Filters": "",
	"Fingerprint spoofing detected: Unable to use initials as avatar. Defaulting to default profile image.": "Parmak izi sahteciliği tespit edildi: Avatar olarak baş harfler kullanılamıyor. Varsayılan profil resmine dönülüyor.",
	"Fluidly stream large external response chunks": "Büyük harici yanıt chunklarını akıcı bir şekilde yayınlayın",
	"Focus chat input": "Sohbet girişine odaklan",
	"Followed instructions perfectly": "Talimatları mükemmel şekilde takip etti",
	"Form": "",
	"Format your variables using square brackets like this:": "Değişkenlerinizi şu şekilde kare parantezlerle biçimlendirin:",
	"Frequency Penalty": "Frekans Cezası",
	"Functions": "",
	"General": "Genel",
	"General Settings": "Genel Ayarlar",
	"Generate Image": "",
	"Generating search query": "Arama sorgusu oluşturma",
	"Generation Info": "Üretim Bilgisi",
	"Good Response": "İyi Yanıt",
	"Google PSE API Key": "Google PSE API Anahtarı",
	"Google PSE Engine Id": "Google PSE Engine Id",
	"h:mm a": "h:mm a",
	"has no conversations.": "hiç konuşması yok.",
	"Hello, {{name}}": "Merhaba, {{name}}",
	"Help": "Yardım",
	"Hide": "Gizle",
	"Hide Model": "",
	"How can I help you today?": "Bugün size nasıl yardımcı olabilirim?",
	"Hybrid Search": "Karma Arama",
	"Image Generation (Experimental)": "Görüntü Oluşturma (Deneysel)",
	"Image Generation Engine": "Görüntü Oluşturma Motoru",
	"Image Settings": "Görüntü Ayarları",
	"Images": "Görüntüler",
	"Import Chats": "Sohbetleri İçe Aktar",
	"Import Documents Mapping": "Belge Eşlemesini İçe Aktar",
	"Import Functions": "",
	"Import Models": "Modelleri İçe Aktar",
	"Import Prompts": "Promptları İçe Aktar",
	"Import Tools": "",
	"Include `--api` flag when running stable-diffusion-webui": "stable-diffusion-webui çalıştırılırken `--api` bayrağını dahil edin",
	"Info": "Bilgi",
	"Input commands": "Giriş komutları",
	"Install from Github URL": "Github URL'sinden yükleyin",
	"Instant Auto-Send After Voice Transcription": "",
	"Interface": "Arayüz",
	"Invalid Tag": "Geçersiz etiket",
	"January": "Ocak",
	"join our Discord for help.": "yardım için Discord'umuza katılın.",
	"JSON": "JSON",
	"JSON Preview": "JSON Önizlemesi",
	"July": "Temmuz",
	"June": "Haziran",
	"JWT Expiration": "JWT Bitişi",
	"JWT Token": "JWT Token",
	"Keep Alive": "Canlı Tut",
	"Keyboard shortcuts": "Klavye kısayolları",
	"Knowledge": "",
	"Language": "Dil",
	"Last Active": "Son Aktivite",
	"Last Modified": "",
	"Light": "Açık",
	"Listening...": "",
	"LLMs can make mistakes. Verify important information.": "LLM'ler hata yapabilir. Önemli bilgileri doğrulayın.",
	"Local Models": "",
	"LTR": "LTR",
	"Made by OpenWebUI Community": "OpenWebUI Topluluğu tarafından yapılmıştır",
	"Make sure to enclose them with": "Değişkenlerinizi şu şekilde biçimlendirin:",
	"Manage": "",
	"Manage Models": "Modelleri Yönet",
	"Manage Ollama Models": "Ollama Modellerini Yönet",
	"Manage Pipelines": "Pipeline'ları Yönet",
	"March": "Mart",
	"Max Tokens (num_predict)": "Maksimum Token (num_predict)",
	"Maximum of 3 models can be downloaded simultaneously. Please try again later.": "Aynı anda en fazla 3 model indirilebilir. Lütfen daha sonra tekrar deneyin.",
	"May": "Mayıs",
	"Memories accessible by LLMs will be shown here.": "LLM'ler tarafından erişilebilen bellekler burada gösterilecektir.",
	"Memory": "Bellek",
	"Messages you send after creating your link won't be shared. Users with the URL will be able to view the shared chat.": "Bağlantınızı oluşturduktan sonra gönderdiğiniz mesajlar paylaşılmayacaktır. URL'ye sahip kullanıcılar paylaşılan sohbeti görüntüleyebilecektir.",
	"Minimum Score": "Minimum Skor",
	"Mirostat": "Mirostat",
	"Mirostat Eta": "Mirostat Eta",
	"Mirostat Tau": "Mirostat Tau",
	"MMMM DD, YYYY": "DD MMMM YYYY",
	"MMMM DD, YYYY HH:mm": "DD MMMM YYYY HH:mm",
	"MMMM DD, YYYY hh:mm:ss A": "",
	"Model '{{modelName}}' has been successfully downloaded.": "'{{modelName}}' başarıyla indirildi.",
	"Model '{{modelTag}}' is already in queue for downloading.": "'{{modelTag}}' zaten indirme sırasında.",
	"Model {{modelId}} not found": "{{modelId}} bulunamadı",
	"Model {{modelName}} is not vision capable": "Model {{modelName}} görüntü yeteneğine sahip değil",
	"Model {{name}} is now {{status}}": "{{name}} modeli artık {{status}}",
	"Model filesystem path detected. Model shortname is required for update, cannot continue.": "Model dosya sistemi yolu algılandı. Güncelleme için model kısa adı gerekli, devam edilemiyor.",
	"Model ID": "Model ID",
	"Model not selected": "Model seçilmedi",
	"Model Params": "Model Parametreleri",
	"Model Whitelisting": "Model Beyaz Listeye Alma",
	"Model(s) Whitelisted": "Model(ler) Beyaz Listeye Alındı",
	"Modelfile Content": "Model Dosyası İçeriği",
	"Models": "Modeller",
	"More": "Daha Fazla",
	"Name": "Ad",
	"Name Tag": "Ad Etiketi",
	"Name your model": "Modelinizi Adlandırın",
	"New Chat": "Yeni Sohbet",
	"New Password": "Yeni Parola",
	"No documents found": "",
	"No results found": "Sonuç bulunamadı",
	"No search query generated": "Hiç arama sorgusu oluşturulmadı",
	"No source available": "Kaynak mevcut değil",
	"None": "Yok",
	"Not factually correct": "Gerçeklere göre doğru değil",
	"Note: If you set a minimum score, the search will only return documents with a score greater than or equal to the minimum score.": "Not: Minimum bir skor belirlerseniz, arama yalnızca minimum skora eşit veya daha yüksek bir skora sahip belgeleri getirecektir.",
	"Notifications": "Bildirimler",
	"November": "Kasım",
	"num_thread (Ollama)": "num_thread (Ollama)",
	"October": "Ekim",
	"Off": "Kapalı",
	"Okay, Let's Go!": "Tamam, Hadi Başlayalım!",
	"OLED Dark": "OLED Koyu",
	"Ollama": "Ollama",
	"Ollama API": "Ollama API",
	"Ollama API disabled": "Ollama API'si devre dışı",
	"Ollama API is disabled": "",
	"Ollama Version": "Ollama Sürümü",
	"On": "Açık",
	"Only": "Yalnızca",
	"Only alphanumeric characters and hyphens are allowed in the command string.": "Komut dizisinde yalnızca alfasayısal karakterler ve tireler kabul edilir.",
	"Oops! Hold tight! Your files are still in the processing oven. We're cooking them up to perfection. Please be patient and we'll let you know once they're ready.": "Hop! Biraz sabırlı ol! Dosyaların hala hazırlama fırınında. Onları ağzınıza layık olana kadar pişiriyoruz :) Lütfen sabırlı olun; hazır olduklarında size haber vereceğiz.",
	"Oops! Looks like the URL is invalid. Please double-check and try again.": "Hop! URL geçersiz gibi görünüyor. Lütfen tekrar kontrol edin ve yeniden deneyin.",
	"Oops! There was an error in the previous response. Please try again or contact admin.": "",
	"Oops! You're using an unsupported method (frontend only). Please serve the WebUI from the backend.": "Hop! Desteklenmeyen bir yöntem kullanıyorsunuz (yalnızca önyüz). Lütfen WebUI'yi arkayüzden sunun.",
	"Open": "Aç",
	"Open AI": "Open AI",
	"Open AI (Dall-E)": "Open AI (Dall-E)",
	"Open new chat": "Yeni sohbet aç",
	"OpenAI": "OpenAI",
	"OpenAI API": "OpenAI API",
	"OpenAI API Config": "OpenAI API Konfigürasyonu",
	"OpenAI API Key is required.": "OpenAI API Anahtarı gereklidir.",
	"OpenAI URL/Key required.": "OpenAI URL/Anahtar gereklidir.",
	"or": "veya",
	"Other": "Diğer",
	"Password": "Parola",
	"PDF document (.pdf)": "PDF belgesi (.pdf)",
	"PDF Extract Images (OCR)": "PDF Görüntülerini Çıkart (OCR)",
	"pending": "beklemede",
	"Permission denied when accessing media devices": "",
	"Permission denied when accessing microphone": "",
	"Permission denied when accessing microphone: {{error}}": "Mikrofona erişim izni reddedildi: {{error}}",
	"Personalization": "Kişiselleştirme",
	"Pipelines": "Pipelinelar",
	"Pipelines Valves": "Pipeline Valvleri",
	"Plain text (.txt)": "Düz metin (.txt)",
	"Playground": "Oyun Alanı",
	"Positive attitude": "Olumlu yaklaşım",
	"Previous 30 days": "Önceki 30 gün",
	"Previous 7 days": "Önceki 7 gün",
	"Profile Image": "Profil Fotoğrafı",
	"Prompt": "Prompt",
	"Prompt (e.g. Tell me a fun fact about the Roman Empire)": "Prompt (örn. Roma İmparatorluğu hakkında ilginç bir bilgi verin)",
	"Prompt Content": "Prompt İçeriği",
	"Prompt suggestions": "Prompt önerileri",
	"Prompts": "Promptlar",
	"Pull \"{{searchValue}}\" from Ollama.com": "Ollama.com'dan \"{{searchValue}}\" çekin",
	"Pull a model from Ollama.com": "Ollama.com'dan bir model çekin",
	"Query Params": "Sorgu Parametreleri",
	"RAG Template": "RAG Şablonu",
	"Read Aloud": "Sesli Oku",
	"Record voice": "Ses kaydı yap",
	"Redirecting you to OpenWebUI Community": "OpenWebUI Topluluğuna yönlendiriliyorsunuz",
	"Refer to yourself as \"User\" (e.g., \"User is learning Spanish\")": "",
	"Refused when it shouldn't have": "Reddedilmemesi gerekirken reddedildi",
	"Regenerate": "Tekrar Oluştur",
	"Release Notes": "Sürüm Notları",
	"Remove": "Kaldır",
	"Remove Model": "Modeli Kaldır",
	"Rename": "Yeniden Adlandır",
	"Repeat Last N": "Son N'yi Tekrar Et",
	"Request Mode": "İstek Modu",
	"Reranking Model": "Yeniden Sıralama Modeli",
	"Reranking model disabled": "Yeniden sıralama modeli devre dışı bırakıldı",
	"Reranking model set to \"{{reranking_model}}\"": "Yeniden sıralama modeli \"{{reranking_model}}\" olarak ayarlandı",
	"Reset": "",
	"Reset Upload Directory": "",
	"Reset Vector Storage": "Vektör Depolamayı Sıfırla",
	"Response AutoCopy to Clipboard": "Yanıtı Panoya Otomatik Kopyala",
	"Role": "Rol",
	"Rosé Pine": "Rosé Pine",
	"Rosé Pine Dawn": "Rosé Pine Dawn",
	"RTL": "RTL",
	"Running": "",
	"Save": "Kaydet",
	"Save & Create": "Kaydet ve Oluştur",
	"Save & Update": "Kaydet ve Güncelle",
	"Saving chat logs directly to your browser's storage is no longer supported. Please take a moment to download and delete your chat logs by clicking the button below. Don't worry, you can easily re-import your chat logs to the backend through": "Sohbet kayıtlarının doğrudan tarayıcınızın depolama alanına kaydedilmesi artık desteklenmemektedir. Lütfen aşağıdaki butona tıklayarak sohbet kayıtlarınızı indirmek ve silmek için bir dakikanızı ayırın. Endişelenmeyin, sohbet günlüklerinizi arkayüze kolayca yeniden aktarabilirsiniz:",
	"Scan": "Tarama",
	"Scan complete!": "Tarama tamamlandı!",
	"Scan for documents from {{path}}": "{{path}} dizininden belgeleri tarayın",
	"Search": "Ara",
	"Search a model": "Bir model ara",
	"Search Chats": "Sohbetleri Ara",
	"Search Documents": "Belgeleri Ara",
	"Search Functions": "",
	"Search Models": "Modelleri Ara",
	"Search Prompts": "Prompt Ara",
	"Search Query Generation Prompt": "",
	"Search Query Generation Prompt Length Threshold": "",
	"Search Result Count": "Arama Sonucu Sayısı",
	"Search Tools": "",
	"Searched {{count}} sites_one": "Arandı {{count}} sites_one",
	"Searched {{count}} sites_other": "Arandı {{count}} sites_other",
	"Searching \"{{searchQuery}}\"": "",
	"Searxng Query URL": "Searxng Sorgu URL'si",
	"See readme.md for instructions": "Yönergeler için readme.md dosyasına bakın",
	"See what's new": "Yeniliklere göz atın",
	"Seed": "Seed",
	"Select a base model": "Bir temel model seç",
	"Select a engine": "",
	"Select a mode": "Bir mod seç",
	"Select a model": "Bir model seç",
	"Select a pipeline": "Bir pipeline seç",
	"Select a pipeline url": "Bir pipeline URL'si seç",
	"Select an Ollama instance": "Bir Ollama örneği seçin",
	"Select Documents": "",
	"Select model": "Model seç",
	"Select only one model to call": "",
	"Selected model(s) do not support image inputs": "Seçilen model(ler) görüntü girişlerini desteklemiyor",
	"Send": "Gönder",
	"Send a Message": "Bir Mesaj Gönder",
	"Send message": "Mesaj gönder",
	"September": "Eylül",
	"Serper API Key": "Serper API Anahtarı",
	"Serply API Key": "",
	"Serpstack API Key": "Serpstack API Anahtarı",
	"Server connection verified": "Sunucu bağlantısı doğrulandı",
	"Set as default": "Varsayılan olarak ayarla",
	"Set Default Model": "Varsayılan Modeli Ayarla",
	"Set embedding model (e.g. {{model}})": "Gömme modelini ayarlayın (örn. {{model}})",
	"Set Image Size": "Görüntü Boyutunu Ayarla",
	"Set reranking model (e.g. {{model}})": "Yeniden sıralama modelini ayarlayın (örn. {{model}})",
	"Set Steps": "Adımları Ayarla",
	"Set Task Model": "Görev Modeli Ayarla",
	"Set Voice": "Ses Ayarla",
	"Settings": "Ayarlar",
	"Settings saved successfully!": "Ayarlar başarıyla kaydedildi!",
	"Settings updated successfully": "",
	"Share": "Paylaş",
	"Share Chat": "Sohbeti Paylaş",
	"Share to OpenWebUI Community": "OpenWebUI Topluluğu ile Paylaş",
	"short-summary": "kısa-özet",
	"Show": "Göster",
	"Show Admin Details in Account Pending Overlay": "",
	"Show Model": "",
	"Show shortcuts": "Kısayolları göster",
	"Showcased creativity": "Sergilenen yaratıcılık",
	"sidebar": "kenar çubuğu",
	"Sign in": "Oturum aç",
	"Sign Out": "Çıkış Yap",
	"Sign up": "Kaydol",
	"Signing in": "Oturum açma",
	"Source": "Kaynak",
	"Speech recognition error: {{error}}": "Konuşma tanıma hatası: {{error}}",
	"Speech-to-Text Engine": "Konuşmadan Metne Motoru",
	"Stop Sequence": "Diziyi Durdur",
	"STT Model": "",
	"STT Settings": "STT Ayarları",
	"Submit": "Gönder",
	"Subtitle (e.g. about the Roman Empire)": "Alt başlık (örn. Roma İmparatorluğu hakkında)",
	"Success": "Başarılı",
	"Successfully updated.": "Başarıyla güncellendi.",
	"Suggested": "Önerilen",
	"System": "Sistem",
	"System Prompt": "Sistem Promptu",
	"Tags": "Etiketler",
	"Tap to interrupt": "",
	"Tavily API Key": "",
	"Tell us more:": "Bize daha fazlasını anlat:",
	"Temperature": "Temperature",
	"Template": "Şablon",
	"Text Completion": "Metin Tamamlama",
	"Text-to-Speech Engine": "Metinden Sese Motoru",
	"Tfs Z": "Tfs Z",
	"Thanks for your feedback!": "Geri bildiriminiz için teşekkürler!",
	"The score should be a value between 0.0 (0%) and 1.0 (100%).": "Puan 0.0 (%0) ile 1.0 (%100) arasında bir değer olmalıdır.",
	"Theme": "Tema",
	"Thinking...": "",
	"This action cannot be undone. Do you wish to continue?": "",
	"This ensures that your valuable conversations are securely saved to your backend database. Thank you!": "Bu, önemli konuşmalarınızın güvenli bir şekilde arkayüz veritabanınıza kaydedildiğini garantiler. Teşekkür ederiz!",
	"This is an experimental feature, it may not function as expected and is subject to change at any time.": "",
	"This setting does not sync across browsers or devices.": "Bu ayar tarayıcılar veya cihazlar arasında senkronize edilmez.",
	"This will delete": "",
	"Thorough explanation": "Kapsamlı açıklama",
	"Tip: Update multiple variable slots consecutively by pressing the tab key in the chat input after each replacement.": "İpucu: Her değiştirmeden sonra sohbet girişinde tab tuşuna basarak birden fazla değişken yuvasını art arda güncelleyin.",
	"Title": "Başlık",
	"Title (e.g. Tell me a fun fact)": "Başlık (e.g. Bana ilginç bir bilgi ver)",
	"Title Auto-Generation": "Otomatik Başlık Oluşturma",
	"Title cannot be an empty string.": "Başlık boş bir dize olamaz.",
	"Title Generation Prompt": "Başlık Oluşturma Promptu",
	"to": "için",
	"To access the available model names for downloading,": "İndirilebilir mevcut model adlarına erişmek için,",
	"To access the GGUF models available for downloading,": "İndirilebilir mevcut GGUF modellerine erişmek için,",
	"To access the WebUI, please reach out to the administrator. Admins can manage user statuses from the Admin Panel.": "",
	"To add documents here, upload them to the \"Documents\" workspace first.": "",
	"to chat input.": "sohbet girişine.",
	"To select filters here, add them to the \"Functions\" workspace first.": "",
	"To select toolkits here, add them to the \"Tools\" workspace first.": "",
	"Today": "Bugün",
	"Toggle settings": "Ayarları Aç/Kapat",
	"Toggle sidebar": "Kenar Çubuğunu Aç/Kapat",
	"Tokens To Keep On Context Refresh (num_keep)": "",
	"Tools": "",
	"Top K": "Top K",
	"Top P": "Top P",
	"Trouble accessing Ollama?": "Ollama'ya erişmede sorun mu yaşıyorsunuz?",
	"TTS Model": "",
	"TTS Settings": "TTS Ayarları",
	"TTS Voice": "",
	"Type": "Tür",
	"Type Hugging Face Resolve (Download) URL": "Hugging Face Resolve (Download) URL'sini Yazın",
	"Uh-oh! There was an issue connecting to {{provider}}.": "Ah! {{provider}}'a bağlanırken bir sorun oluştu.",
<<<<<<< HEAD
	"Unknown File Type '{{file_type}}', but accepting and treating as plain text": "Bilinmeyen Dosya Türü '{{file_type}}', ancak düz metin olarak kabul ediliyor ve işleniyor",
=======
	"UI": "",
	"Unknown file type '{{file_type}}'. Proceeding with the file upload anyway.": "",
>>>>>>> a2ea6b1b
	"Update": "",
	"Update and Copy Link": "Güncelle ve Bağlantıyı Kopyala",
	"Update password": "Parolayı Güncelle",
	"Updated at": "",
	"Upload": "",
	"Upload a GGUF model": "Bir GGUF modeli yükle",
	"Upload Files": "Dosyaları Yükle",
	"Upload Pipeline": "",
	"Upload Progress": "Yükleme İlerlemesi",
	"URL Mode": "URL Modu",
	"Use '#' in the prompt input to load and select your documents.": "Belgelerinizi yüklemek ve seçmek için promptda '#' kullanın.",
	"Use Gravatar": "Gravatar Kullan",
	"Use Initials": "Baş Harfleri Kullan",
	"use_mlock (Ollama)": "use_mlock (Ollama)",
	"use_mmap (Ollama)": "use_mmap (Ollama)",
	"user": "kullanıcı",
	"User Permissions": "Kullanıcı İzinleri",
	"Users": "Kullanıcılar",
	"Utilize": "Kullan",
	"Valid time units:": "Geçerli zaman birimleri:",
	"variable": "değişken",
	"variable to have them replaced with clipboard content.": "panodaki içerikle değiştirilmesi için değişken.",
	"Version": "Sürüm",
	"Voice": "",
	"Warning": "Uyarı",
	"Warning: If you update or change your embedding model, you will need to re-import all documents.": "Uyarı: Gömme modelinizi günceller veya değiştirirseniz, tüm belgeleri yeniden içe aktarmanız gerekecektir.",
	"Web": "Web",
	"Web API": "",
	"Web Loader Settings": "Web Yükleyici Ayarları",
	"Web Params": "Web Parametreleri",
	"Web Search": "Web Araması",
	"Web Search Engine": "Web Arama Motoru",
	"Webhook URL": "Webhook URL",
	"WebUI Settings": "WebUI Ayarları",
	"WebUI will make requests to": "WebUI, isteklerde bulunacak:",
	"What’s New in": "Yenilikler:",
	"When history is turned off, new chats on this browser won't appear in your history on any of your devices.": "Geçmiş kapatıldığında, bu tarayıcıdaki yeni sohbetler hiçbir cihazınızdaki geçmişinizde görünmez.",
	"Whisper (Local)": "",
	"Widescreen Mode": "",
	"Workspace": "Çalışma Alanı",
	"Write a prompt suggestion (e.g. Who are you?)": "Bir prompt önerisi yazın (örn. Sen kimsin?)",
	"Write a summary in 50 words that summarizes [topic or keyword].": "[Konuyu veya anahtar kelimeyi] özetleyen 50 kelimelik bir özet yazın.",
	"Yesterday": "Dün",
	"You": "Sen",
	"You can personalize your interactions with LLMs by adding memories through the 'Manage' button below, making them more helpful and tailored to you.": "",
	"You cannot clone a base model": "Bir temel modeli klonlayamazsınız",
	"You have no archived conversations.": "Arşivlenmiş sohbetleriniz yok.",
	"You have shared this chat": "Bu sohbeti paylaştınız",
	"You're a helpful assistant.": "Sen yardımcı bir asistansın.",
	"You're now logged in.": "Şimdi giriş yaptınız.",
	"Your account status is currently pending activation.": "",
	"Youtube": "Youtube",
	"Youtube Loader Settings": "Youtube Yükleyici Ayarları"
}<|MERGE_RESOLUTION|>--- conflicted
+++ resolved
@@ -560,12 +560,8 @@
 	"Type": "Tür",
 	"Type Hugging Face Resolve (Download) URL": "Hugging Face Resolve (Download) URL'sini Yazın",
 	"Uh-oh! There was an issue connecting to {{provider}}.": "Ah! {{provider}}'a bağlanırken bir sorun oluştu.",
-<<<<<<< HEAD
-	"Unknown File Type '{{file_type}}', but accepting and treating as plain text": "Bilinmeyen Dosya Türü '{{file_type}}', ancak düz metin olarak kabul ediliyor ve işleniyor",
-=======
 	"UI": "",
 	"Unknown file type '{{file_type}}'. Proceeding with the file upload anyway.": "",
->>>>>>> a2ea6b1b
 	"Update": "",
 	"Update and Copy Link": "Güncelle ve Bağlantıyı Kopyala",
 	"Update password": "Parolayı Güncelle",
